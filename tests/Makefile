BINS=\
	alloc \
	atof \
	atoi \
	brk \
	args \
	chdir \
	create \
	ctype \
	dup \
	error \
	fchdir \
	fcntl \
	fsync \
	ftruncate \
	getid \
	link \
	math \
	rmdir \
	pipe \
	printf \
<<<<<<< HEAD
	sleep \
=======
	stdlib/strtol \
>>>>>>> dd0e6187
	write

all: $(BINS)

clean:
	rm -f $(BINS) *.out

run: $(BINS)
	for bin in $(BINS); \
	do \
		echo "# $${bin} #"; \
		"./$${bin}" test args; \
	done

expected: $(BINS)
	rm -rf expected
	mkdir -p expected
	for bin in $(BINS); \
	do \
		echo "# $${bin} #"; \
		mkdir -p expected/`dirname $${bin}`; \
		"./$${bin}" test args > "expected/$${bin}.stdout" 2> "expected/$${bin}.stderr"; \
	done

verify: $(BINS)
	rm -rf gen
	mkdir -p gen
	for bin in $(BINS); \
	do \
		echo "# $${bin} #"; \
		mkdir -p gen/`dirname $${bin}`; \
		"./$${bin}" test args > "gen/$${bin}.stdout" 2> "gen/$${bin}.stderr"; \
		diff -u "gen/$${bin}.stdout" "expected/$${bin}.stdout"; \
		diff -u "gen/$${bin}.stderr" "expected/$${bin}.stderr"; \
	done

GCCHEAD=\
	-nostdinc \
	-nostdlib \
	-I ../include \
	-I ../target/include \
	-I ../openlibm/include \
	-I ../openlibm/src \
	../target/debug/libcrt0.a

GCCTAIL=\
	../target/debug/libc.a \
	../openlibm/libopenlibm.a

%: %.c
	gcc -fno-stack-protector -Wall $(GCCHEAD) "$<" $(GCCTAIL) -o "$@"<|MERGE_RESOLUTION|>--- conflicted
+++ resolved
@@ -19,11 +19,8 @@
 	rmdir \
 	pipe \
 	printf \
-<<<<<<< HEAD
 	sleep \
-=======
 	stdlib/strtol \
->>>>>>> dd0e6187
 	write
 
 all: $(BINS)
