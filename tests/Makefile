--- conflicted
+++ resolved
@@ -21,13 +21,9 @@
 	rmdir \
 	setid \
 	sleep \
-<<<<<<< HEAD
 	sprintf \
-  	stdlib/strtol \
-=======
 	stdlib/strtol \
 	string/strncmp \
->>>>>>> 639ea091
 	unlink \
 	write
 
